# Changelog

All notable changes to this project will be documented in this file.

The format is based on [Keep a Changelog](https://keepachangelog.com/en/1.0.0/),
and this project adheres to [Semantic Versioning](https://semver.org/spec/v2.0.0.html).



## [Unreleased]

<<<<<<< HEAD
## [0.2.6] - 03-08-20

=======
### Added
- `Anyhow` & `thiserror` for error handling support.

### Removed
- `failure` for error support since has been deprecated.

## [0.2.6] - 03-08-20

>>>>>>> 17022228
### Changed
- Make public inputs vector publicly accessible.

## [0.2.5] - 31-07-20

### Changed
- ECC Point from `ecc:scalar_mul` should have its attributes exposed.

## [0.2.4] - 29-07-20

### Changed
- Changed `dusk-jubjub` version to `v0.3.5` to fix Fr random gen.

## [0.2.3] - 28-07-20

### Changed
- Changed `dusk-jubjub` version to `v0.3.4` to update dhke generation.

## [0.2.2] - 25-07-20

### Added
- Method to create constrained witness values. @CPerezz

### Changed
- Visibility of the `Proof::verify()` fn to `pub(crate)`. @CPerezz
- Changed `dusk-jubjub` version to `v0.3.3` since `v0.3.2` was yanked.

## [0.2.1] - 24-07-20 [yanked]

### Added
- Method to create constrained witness values. @CPerezz

### Changed
- Visibility of the `Proof::verify()` fn to `pub(crate)`. @CPerezz
 

## [0.2.0] - 20-07-20

### Added
- Prover and Verifier abstraction @kevaundray
- Error handling and custom errors @CPerezz
- Add prelude file @CPerezz
- Add identity separation challenge to each identity. @kevaundray
- Decouple Prover and Verifier Key @kevaundray
- Remove Preprocessed circuit @kevaundray
- Implement ECC gate @kevaundray
- Add math-related docs @Bounce23
- Add identity separation challenge to each identity @kevaundray

### Changed
- Widget splitting to modularize the codebase @kevaundray

### Fixed
- Bug in "front-end" assertions in logic_constraint gates @CPerezz
- Broken links in the docs @CPerezz

### Removed
- Serde support for the time being. 


## [0.1.0] - 25-04-20

### Added

- PLONK algorithm implementation.
- Example folders.
- Doc notes with kateX.
- KZG10 polynomial commitment scheme implementation.
- fft module with Polynomial ops implemented.
- Proof system module.

### Changed

### Fixed

### Removed<|MERGE_RESOLUTION|>--- conflicted
+++ resolved
@@ -9,10 +9,6 @@
 
 ## [Unreleased]
 
-<<<<<<< HEAD
-## [0.2.6] - 03-08-20
-
-=======
 ### Added
 - `Anyhow` & `thiserror` for error handling support.
 
@@ -21,7 +17,6 @@
 
 ## [0.2.6] - 03-08-20
 
->>>>>>> 17022228
 ### Changed
 - Make public inputs vector publicly accessible.
 
