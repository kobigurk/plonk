//! The Public Parameters can also be referred to as the Structured Reference String (SRS).
use super::{
    errors::KZG10Errors,
    key::{CommitKey, OpeningKey},
};
use crate::util;
<<<<<<< HEAD
use dusk_bls12_381::{G1Affine, G1Projective, G2Affine};
use failure::Error;
=======
use anyhow::{Error, Result};
use dusk_bls12_381::{G1Affine, G1Projective, G2Affine, G2Prepared};
>>>>>>> 17022228
use rand_core::RngCore;

/// The Public Parameters can also be referred to as the Structured Reference String (SRS).
/// It is available to both the prover and verifier and allows the verifier to
/// efficiently verify and make claims about polynomials up to and including a configured degree.
#[derive(Debug)]
pub struct PublicParameters {
    /// Key used to generate proofs for composed circuits.
    pub commit_key: CommitKey,
    /// Key used to verify proofs for composed circuits.
    pub opening_key: OpeningKey,
}

impl PublicParameters {
    /// Setup generates the public parameters using a random number generator.
    /// This method will in most cases be used for testing and exploration.
    /// In reality, a `Trusted party` or a `Multiparty Computation` will used to generate the SRS.
    /// Returns an error if the configured degree is less than one.
    pub fn setup<R: RngCore>(
        max_degree: usize,
        mut rng: &mut R,
    ) -> Result<PublicParameters, Error> {
        // Cannot commit to constants
        if max_degree < 1 {
            return Err(KZG10Errors::DegreeIsZero.into());
        }

        // Generate the secret scalar beta
        let beta = util::random_scalar(&mut rng);

        // Compute powers of beta up to and including beta^max_degree
        let powers_of_beta = util::powers_of(&beta, max_degree);

        // Powers of G1 that will be used to commit to a specified polynomial
        let g = util::random_g1_point(&mut rng);
        let powers_of_g: Vec<G1Projective> =
            util::slow_multiscalar_mul_single_base(&powers_of_beta, g);
        assert_eq!(powers_of_g.len(), max_degree + 1);

        // Normalise all projective points
        let mut normalised_g = vec![G1Affine::identity(); max_degree + 1];
        G1Projective::batch_normalize(&powers_of_g, &mut normalised_g);

        // Compute beta*G2 element and stored cached elements for verifying multiple proofs.
        let h: G2Affine = util::random_g2_point(&mut rng).into();
        let beta_h: G2Affine = (h * beta).into();

        Ok(PublicParameters {
            commit_key: CommitKey {
                powers_of_g: normalised_g,
            },
            opening_key: OpeningKey::new(g.into(), h, beta_h),
        })
    }

    /// Deserialise a slice of bytes into a Public Parameter struct
    pub fn from_bytes(bytes: &[u8]) -> PublicParameters {
        let opening_key_bytes = &bytes[0..OpeningKey::serialised_size()];
        let commit_key_bytes = &bytes[OpeningKey::serialised_size()..];
        let opening_key = OpeningKey::from_bytes(opening_key_bytes);
        let commit_key = CommitKey::from_bytes(commit_key_bytes);

        PublicParameters {
            opening_key,
            commit_key,
        }
    }

    /// Serialises a Public Parameter struct into a slice of bytes
    pub fn to_bytes(&self) -> Vec<u8> {
        let mut bytes = self.opening_key.to_bytes();
        bytes.extend(self.commit_key.to_bytes());
        bytes
    }

    /// Trim truncates the prover key to allow the prover to commit to polynomials up to the
    /// and including the truncated degree.
    /// Returns an error if the truncated degree is larger than the public parameters configured degree.
    pub fn trim(&self, truncated_degree: usize) -> Result<(CommitKey, OpeningKey), Error> {
        let truncated_prover_key = self.commit_key.truncate(truncated_degree)?;
        let opening_key = self.opening_key.clone();
        Ok((truncated_prover_key, opening_key))
    }

    /// Max degree specifies the largest polynomial that this prover key can commit to.
    pub fn max_degree(&self) -> usize {
        self.commit_key.max_degree()
    }
}
#[cfg(test)]
mod test {
    use super::*;
    use dusk_bls12_381::Scalar;
    #[test]
    fn test_powers_of() {
        let x = Scalar::from(10u64);
        let degree = 100u64;

        let powers_of_x = util::powers_of(&x, degree as usize);

        for (i, x_i) in powers_of_x.iter().enumerate() {
            assert_eq!(*x_i, x.pow(&[i as u64, 0, 0, 0]))
        }

        let last_element = powers_of_x.last().unwrap();
        assert_eq!(*last_element, x.pow(&[degree, 0, 0, 0]))
    }

    #[test]
    fn test_serialise_deserialise_public_parameter() {
        let pp = PublicParameters::setup(100, &mut rand::thread_rng()).unwrap();

        let got_pp = PublicParameters::from_bytes(&pp.to_bytes());

        assert_eq!(got_pp.commit_key.powers_of_g, pp.commit_key.powers_of_g);

        assert_eq!(got_pp.opening_key.g, pp.opening_key.g);
        assert_eq!(got_pp.opening_key.h, pp.opening_key.h);
        assert_eq!(got_pp.opening_key.beta_h, pp.opening_key.beta_h);
    }
}<|MERGE_RESOLUTION|>--- conflicted
+++ resolved
@@ -4,13 +4,8 @@
     key::{CommitKey, OpeningKey},
 };
 use crate::util;
-<<<<<<< HEAD
+use anyhow::{Error, Result};
 use dusk_bls12_381::{G1Affine, G1Projective, G2Affine};
-use failure::Error;
-=======
-use anyhow::{Error, Result};
-use dusk_bls12_381::{G1Affine, G1Projective, G2Affine, G2Prepared};
->>>>>>> 17022228
 use rand_core::RngCore;
 
 /// The Public Parameters can also be referred to as the Structured Reference String (SRS).
