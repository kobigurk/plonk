--- conflicted
+++ resolved
@@ -1,8 +1,5 @@
-<<<<<<< HEAD
 #![feature(external_doc)]
-=======
 mod bit_iterator;
->>>>>>> 11e3db40
 pub mod commitment_scheme;
 pub mod constraint_system;
 pub mod fft;
